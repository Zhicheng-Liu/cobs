--- conflicted
+++ resolved
@@ -27,7 +27,6 @@
 static fs::path index_file = base_dir / "index.cobs_classic";
 static fs::path tmp_path = base_dir / "tmp";
 
-<<<<<<< HEAD
 // Compare two classic indices. Return true if the bloom filters of both files are the same.
 bool compare_classic_indices(const std::string& filename1, const std::string& filename2)
 {
@@ -38,7 +37,10 @@
 
     std::istreambuf_iterator<char> begin1(ifs1);
     std::istreambuf_iterator<char> begin2(ifs2);
-=======
+  
+    return std::equal(begin1,std::istreambuf_iterator<char>(),begin2); //Second argument is end-of-range iterator
+}
+
 // Compare two files. Return true if the contents of both files are the same.
 bool compare_files(const std::string& filename1, const std::string& filename2)
 {
@@ -55,7 +57,6 @@
 
     std::istreambuf_iterator<char> begin1(file1);
     std::istreambuf_iterator<char> begin2(file2);
->>>>>>> 221772cb
 
     return std::equal(begin1,std::istreambuf_iterator<char>(),begin2); //Second argument is end-of-range iterator
 }
@@ -190,7 +191,52 @@
     }
 }
 
-<<<<<<< HEAD
+TEST_F(classic_index_construction, combined_index_same_as_classic_constructed) {
+    // This test starts with 2 copies of the same randomly generated document.
+    // We build a classic index for each of these two documents.
+    // We then combine these two classic indices into one combined index.
+    // The combined index should be the same as the classic index generated
+    // through `cobs:classic_construct` on these two documents.
+    using cobs::pad_index;
+    fs::create_directories(index_dir);
+    fs::create_directories(index_dir/pad_index(0));
+    fs::create_directories(index_dir/pad_index(1));
+    fs::create_directories(index_dir/pad_index(2));
+
+    // prepare 2 copy of a randomly generated document
+    std::string random_doc_src_string = cobs::random_sequence(1000, 1);
+    auto random_docs = generate_documents_one(random_doc_src_string, 1);
+    generate_test_case(random_docs, "random_", input_dir/pad_index(0));
+    generate_test_case(random_docs, "random_", input_dir/pad_index(1));
+
+    cobs::ClassicIndexParameters index_params;
+    index_params.false_positive_rate = 0.001; // in order to use large signature size
+    index_params.mem_bytes = 80;
+    index_params.num_threads = 1;
+    index_params.continue_ = true;
+
+    // generate a classic index for each document
+    cobs::classic_construct(cobs::DocumentList(input_dir/pad_index(0)),
+                           index_dir/pad_index(0)/(pad_index(0) + ".cobs_classic"),
+                           tmp_path, index_params);
+    cobs::classic_construct(cobs::DocumentList(input_dir/pad_index(1)),
+                           index_dir/pad_index(0)/(pad_index(1) + ".cobs_classic"),
+                           tmp_path, index_params);
+
+    // generate a combined index fro both classic constructed index
+    fs::path combined_index;
+    cobs::classic_combine(index_dir/pad_index(0), index_dir/pad_index(1), combined_index,
+                          80, 1, false);
+
+    // generate a classic index for both docs through classic_construct
+    std::string classic_constructed_index = index_dir/pad_index(2)/(pad_index(0) +
+            ".cobs_classic");
+    cobs::classic_construct(cobs::DocumentList(input_dir), classic_constructed_index,
+            tmp_path, index_params);
+
+    ASSERT_TRUE(compare_files(combined_index.string(), classic_constructed_index));
+}
+
 TEST_F(classic_index_construction, same_documents_combined_into_same_index) {
     // This test starts with 18 copies of the same randomly generated document.
     // These documents are split in 4 groups: g1 with 1 copy, g2 with 2 copies,
@@ -200,19 +246,10 @@
     // We then combine these 4 classic indices in this way: c1 + c8 = c1c8 and
     // c2 + c7 = c2c7.
     // The point of this test is to verify that c1c8 and c2c7 are the same.
-=======
-TEST_F(classic_index_construction, combined_index_same_as_classic_constructed) {
-    // This test starts with 2 copies of the same randomly generated document.
-    // We build a classic index for each of these two documents.
-    // We then combine these two classic indices into one combined index.
-    // The combined index should be the same as the classic index generated
-    // through `cobs:classic_construct` on these two documents.
->>>>>>> 221772cb
     using cobs::pad_index;
     fs::create_directories(index_dir);
     fs::create_directories(index_dir/pad_index(0));
     fs::create_directories(index_dir/pad_index(1));
-<<<<<<< HEAD
     fs::create_directories(index_dir/pad_index(18));
     fs::create_directories(index_dir/pad_index(27));
 
@@ -226,15 +263,6 @@
     generate_test_case(random_doc_two_copies, "random_", input_dir/pad_index(2));
     generate_test_case(random_doc_seven_copies, "random_", input_dir/pad_index(7));
     generate_test_case(random_doc_eight_copies, "random_", input_dir/pad_index(8));
-=======
-    fs::create_directories(index_dir/pad_index(2));
-
-    // prepare 2 copy of a randomly generated document
-    std::string random_doc_src_string = cobs::random_sequence(1000, 1);
-    auto random_docs = generate_documents_one(random_doc_src_string, 1);
-    generate_test_case(random_docs, "random_", input_dir/pad_index(0));
-    generate_test_case(random_docs, "random_", input_dir/pad_index(1));
->>>>>>> 221772cb
 
     cobs::ClassicIndexParameters index_params;
     index_params.false_positive_rate = 0.001; // in order to use large signature size
@@ -242,7 +270,6 @@
     index_params.num_threads = 1;
     index_params.continue_ = true;
 
-<<<<<<< HEAD
     // generate a classic index for each document groups
     cobs::classic_construct(cobs::DocumentList(input_dir/pad_index(1)),
             index_dir/pad_index(18)/(pad_index(1) + ".cobs_classic"),
@@ -265,28 +292,6 @@
                           80, 1, false);
 
     ASSERT_TRUE(compare_classic_indices(c1c8.string(), c2c7.string()));
-=======
-    // generate a classic index for each document
-    cobs::classic_construct(cobs::DocumentList(input_dir/pad_index(0)),
-                           index_dir/pad_index(0)/(pad_index(0) + ".cobs_classic"),
-                           tmp_path, index_params);
-    cobs::classic_construct(cobs::DocumentList(input_dir/pad_index(1)),
-                           index_dir/pad_index(0)/(pad_index(1) + ".cobs_classic"),
-                           tmp_path, index_params);
-
-    // generate a combined index fro both classic constructed index
-    fs::path combined_index;
-    cobs::classic_combine(index_dir/pad_index(0), index_dir/pad_index(1), combined_index,
-                          80, 1, false);
-
-    // generate a classic index for both docs through classic_construct
-    std::string classic_constructed_index = index_dir/pad_index(2)/(pad_index(0) +
-            ".cobs_classic");
-    cobs::classic_construct(cobs::DocumentList(input_dir), classic_constructed_index,
-            tmp_path, index_params);
-
-    ASSERT_TRUE(compare_files(combined_index.string(), classic_constructed_index));
->>>>>>> 221772cb
 }
 
 /******************************************************************************/